#!/usr/bin/env python3

import os
import os.path
import subprocess
import sys

from options import *
from os_utils import *
import runtime


DEFAULT_NDK_VERSION = '23.2.8568313'
DEFAULT_CMAKE_VERSION = '3.18.1'
targets = ['armv7', 'arm64v8', 'x86', 'x86_64']


def get_min_api_version(target) -> str:
    # Minimum API version should be in sync with Godot's platform/android/detect.py.
    # Note: The minimum API version for arm64v8 and x86_64 is '21'
    min_versions = {
        'armv7': '19',
        'arm64v8': '21',
        'x86': '19',
        'x86_64': '21',
    }
    return min_versions[target]


def check_for_android_ndk(opts: AndroidOpts):
    if not os.path.exists(os.path.join(opts.android_sdk_root, 'ndk', opts.android_ndk_version)):
        print("Attempting to install Android NDK version %s" % (opts.android_ndk_version))
        sdkmanager = opts.android_sdk_root + "/cmdline-tools/latest/bin/sdkmanager"
        if os.path.exists(sdkmanager):
            sdk_args = "ndk;" + opts.android_ndk_version
            subprocess.check_call([sdkmanager, sdk_args])
        else:
            print("ERROR: Cannot find %s. Please ensure ANDROID_SDK_ROOT is correct and cmdline-tools are installed" % (sdkmanager))
            sys.exit(1)


def check_for_cmake(opts: AndroidOpts):
    if not os.path.exists(os.path.join(opts.android_sdk_root, 'cmake', opts.android_cmake_version)):
        print("Attempting to install CMake version %s" % (opts.android_cmake_version))
        sdkmanager = opts.android_sdk_root + "/cmdline-tools/latest/bin/sdkmanager"
        if os.path.exists(sdkmanager):
            sdk_args = "cmake;" + opts.android_cmake_version
            subprocess.check_call([sdkmanager, sdk_args])
        else:
            print("ERROR: Cannot find %s. Please ensure ANDROID_SDK_ROOT is correct and cmdline-tools are installed" % (sdkmanager))
            sys.exit(1)


def get_api_version_or_min(opts: AndroidOpts, target: str) -> str:
    min_api_version = get_min_api_version(target)
    if int(opts.android_api_version) < int(min_api_version):
        print('WARNING: API version %s is less than the minimum for platform %s; using %s' % (opts.android_api_version, target, min_api_version))
        return min_api_version
    return opts.android_api_version


def setup_android_target_template(env: dict, opts: AndroidOpts, target: str):
    extra_target_envs = {
        'armv7': {
            'android-armeabi-v7a_CFLAGS': ['-D__POSIX_VISIBLE=201002', '-DSK_RELEASE', '-DNDEBUG', '-UDEBUG', '-fpic', '-march=armv7-a', '-mtune=cortex-a8', '-mfpu=vfp', '-mfloat-abi=softfp'],
            'android-armeabi-v7a_CXXFLAGS': ['-D__POSIX_VISIBLE=201002', '-DSK_RELEASE', '-DNDEBUG', '-UDEBUG', '-fpic', '-march=armv7-a', '-mtune=cortex-a8', '-mfpu=vfp', '-mfloat-abi=softfp'],
            'android-armeabi-v7a_LDFLAGS': ['-Wl,--fix-cortex-a8']
        },
        'arm64v8': {
            'android-arm64-v8a_CFLAGS': ['-D__POSIX_VISIBLE=201002', '-DSK_RELEASE', '-DNDEBUG', '-UDEBUG', '-fpic', '-DL_cuserid=9', '-DANDROID64'],
            'android-arm64-v8a_CXXFLAGS': ['-D__POSIX_VISIBLE=201002', '-DSK_RELEASE', '-DNDEBUG', '-UDEBUG', '-fpic', '-DL_cuserid=9', '-DANDROID64']
        },
        'x86': {},
        'x86_64': {
            'android-x86_64_CFLAGS': ['-DL_cuserid=9'],
            'android-x86_64_CXXFLAGS': ['-DL_cuserid=9']
        }
    }
    env.update(extra_target_envs[target])

    if target == "armv7":
        target_triple = "armv7a-linux-androideabi"
        bin_utils = "arm-linux-androideabi"
    elif target == "arm64v8":
        target_triple = "aarch64-linux-android"
        bin_utils = target_triple
    elif target == "x86":
        target_triple = "i686-linux-android"
        bin_utils = target_triple
    elif target == "x86_64":
        target_triple = "x86_64-linux-android"
        bin_utils = target_triple

    if sys.platform.startswith("linux"):
        host_subpath = "linux-x86_64"
    elif sys.platform.startswith("darwin"):
        host_subpath = "darwin-x86_64"
    elif sys.platform.startswith("win"):
        if platform.machine().endswith("64"):
            host_subpath = "windows-x86_64"
        else:
            host_subpath = "windows"

    cmake_path = os.path.join(opts.android_sdk_root, 'cmake', opts.android_cmake_version, 'bin')
    ndk_path = os.path.join(opts.android_sdk_root, 'ndk', opts.android_ndk_version)
    toolchain_path = os.path.join(ndk_path, 'toolchains/llvm/prebuilt', host_subpath)
    compiler_path = os.path.join(toolchain_path, 'bin')
    compiler_wrapper = target_triple + env['ANDROID_API_VERSION'] + '-'
    bin_utils_path = os.path.join(toolchain_path, bin_utils, 'bin')
    android_api = env['ANDROID_API_VERSION']

    AR = os.path.join(compiler_path, 'llvm-ar')
    AS = os.path.join(bin_utils_path, 'as')
    CC = os.path.join(compiler_path, compiler_wrapper + 'clang')
    CXX = os.path.join(compiler_path, compiler_wrapper + 'clang++')
    LD = os.path.join(compiler_path, 'ld')
    DLLTOOL = ''
    OBJDUMP = os.path.join(compiler_path, 'llvm-objdump')
    RANLIB = os.path.join(compiler_path, 'llvm-ranlib')
    CMAKE = os.path.join(cmake_path, 'cmake')
    STRIP = os.path.join(compiler_path, 'llvm-strip')
    CPP = CC + ' -E'
    CXXCPP = CXX + ' -E'

    ccache_path = os.environ.get('CCACHE', '')
    if ccache_path:
        CC = '%s %s' % (ccache_path, CC)
        CXX = '%s %s' % (ccache_path, CXX)
        CPP = '%s %s' % (ccache_path, CPP)
        CXXCPP = '%s %s' % (ccache_path, CXXCPP)

    AC_VARS = [
        'mono_cv_uscore=yes',
        'ac_cv_func_sched_getaffinity=no',
        'ac_cv_func_sched_setaffinity=no',
        'ac_cv_func_shm_open_working_with_mmap=no'
    ]

    CFLAGS, CXXFLAGS, CPPFLAGS, CXXCPPFLAGS, LDFLAGS = [], [], [], [], []

    # On Android we use 'getApplicationInfo().nativeLibraryDir' as the libdir where Mono will look for shared objects.
    # This path looks something like this: '/data/app-lib/{package_name-{num}}'. However, Mono does some relocation
    # and the actual path it will look at will be '/data/app-lib/{package_name}-{num}/../lib', which doesn't exist.
    # Cannot use '/data/data/{package_name}/lib' either, as '/data/data/{package_name}/lib/../lib' may result in
    # permission denied. Therefore we just override 'MONO_RELOC_LIBDIR' here to avoid the relocation.
    CPPFLAGS += ['-DMONO_RELOC_LIBDIR=\\\".\\\"']

    CFLAGS += [
        '-fstack-protector',
        '-DMONODROID=1'
        '-D__ANDROID_API__=' + android_api
    ]

    CXXFLAGS += [
        '-fstack-protector',
        '-DMONODROID=1'
        '-D__ANDROID_API__=' + android_api,
    ]

    LDFLAGS += [
        '-z', 'now', '-z', 'relro', '-z', 'noexecstack',
        '-ldl', '-lm', '-llog', '-lc'
    ]

    # Fixes this error: DllImport unable to load library 'dlopen failed: empty/missing DT_HASH in "libmono-native.so" (built with --hash-style=gnu?)'.
    LDFLAGS += ['-Wl,--hash-style=both']

    CONFIGURE_FLAGS = [
        '--disable-boehm',
        '--disable-executables',
        '--disable-iconv',
        '--disable-mcs-build',
        '--disable-nls',
        '--enable-dynamic-btls',
        '--enable-maintainer-mode',
        '--enable-minimal=ssa,portability,attach,verifier,full_messages,sgen_remset'
                ',sgen_marksweep_par,sgen_marksweep_fixed,sgen_marksweep_fixed_par'
                ',sgen_copying,logging,security,shared_handles,interpreter',
        '--with-btls-android-ndk=%s' % ndk_path,
        '--with-btls-android-api=%s' % android_api,
    ]

    CONFIGURE_FLAGS += ['--enable-monodroid']
    CONFIGURE_FLAGS += ['--with-btls-android-ndk-asm-workaround']

    CONFIGURE_FLAGS += [
        '--with-btls-android-cmake-toolchain=%s/build/cmake/android.toolchain.cmake' % ndk_path,
        '--with-sigaltstack=yes',
        '--with-tls=pthread',
        '--without-ikvm-native',
        '--disable-cooperative-suspend',
        '--disable-hybrid-suspend',
        '--disable-crash-reporting'
    ]

    env['_android-%s_AR' % target] = AR
    env['_android-%s_AS' % target] = AS
    env['_android-%s_CC' % target] = CC
    env['_android-%s_CXX' % target] = CXX
    env['_android-%s_CPP' % target] = CPP
    env['_android-%s_CXXCPP' % target] = CXXCPP
    env['_android-%s_DLLTOOL' % target] = DLLTOOL
    env['_android-%s_LD' % target] = LD
    env['_android-%s_OBJDUMP' % target] = OBJDUMP
    env['_android-%s_RANLIB' % target] = RANLIB
    env['_android-%s_CMAKE' % target] = CMAKE
    env['_android-%s_STRIP' % target] = STRIP

    env['_android-%s_AC_VARS' % target] = AC_VARS
    env['_android-%s_CFLAGS' % target] = CFLAGS
    env['_android-%s_CXXFLAGS' % target] = CXXFLAGS
    env['_android-%s_CPPFLAGS' % target] = CPPFLAGS
    env['_android-%s_CXXCPPFLAGS' % target] = CXXCPPFLAGS
    env['_android-%s_LDFLAGS' % target] = LDFLAGS
    env['_android-%s_CONFIGURE_FLAGS' % target] = CONFIGURE_FLAGS

    # Runtime template
    runtime.setup_runtime_template(env, opts, 'android', target, target_triple)


def strip_libs(opts: AndroidOpts, product: str, target: str):
    ndk_path = os.path.join(opts.android_sdk_root, 'ndk', opts.android_ndk_version)
    toolchain_path = os.path.join(ndk_path, 'toolchains/llvm/prebuilt/linux-x86_64')
    strip = os.path.join(toolchain_path, 'bin', 'llvm-strip')

<<<<<<< HEAD
    env['_android-%s_AR' % target] = 'ar'
    env['_android-%s_AS' % target] = 'as'
    env['_android-%s_CC' % target] = 'cc'
    env['_android-%s_CXX' % target] = 'c++'
    env['_android-%s_CXXCPP' % target] = 'cpp'
    env['_android-%s_LD' % target] = 'ld'
    env['_android-%s_RANLIB' % target] = 'ranlib'
    env['_android-%s_STRIP' % target] = 'strip'

    is_darwin = sys.platform == 'darwin'

    CFLAGS = []
    CFLAGS += ['-DDEBUG_CROSS'] if not opts.release else []
    CFLAGS += ['-mmacosx-version-min=10.9'] if is_darwin else []

    env['_android-%s_CFLAGS' % target] = CFLAGS

    CXXFLAGS = []
    CXXFLAGS += ['-DDEBUG_CROSS'] if not opts.release else []
    CXXFLAGS += ['-mmacosx-version-min=10.9', '-stdlib=libc++', '-std=gnu++11'] if is_darwin else []

    env['_android-%s_CXXFLAGS' % target] = CXXFLAGS

    env['_android-%s_CONFIGURE_FLAGS' % target] = [
        '--disable-boehm',
        '--disable-mcs-build',
        '--disable-nls',
        '--enable-maintainer-mode',
        '--with-tls=pthread'
    ]

    # Runtime cross template
    runtime.setup_runtime_cross_template(env, opts, 'android', target, host_triple, target_triple, device_target, 'llvm64', offsets_dumper_abi)


def setup_android_cross_mxe_template(env: dict, opts: AndroidOpts, target: str, host_arch: str):
    table_target = cross_targets[cross_mxe_targets.index(target)] # Re-use the non-mxe table

    target_arch = AndroidCrossTable.target_archs[table_target]
    device_target = AndroidCrossTable.device_targets[table_target]
    offsets_dumper_abi = AndroidCrossTable.offsets_dumper_abis[table_target]
    host_triple = '%s-w64-mingw32' % host_arch
    target_triple = '%s-linux-android' % target_arch

    android_libclang = get_android_libclang_path(opts)

    env['_android-%s_OFFSETS_DUMPER_ARGS' % target] = [
        '--libclang=%s' % android_libclang,
        '--sysroot=%s/sysroot' % opts.android_ndk_root
    ]

    mxe_bin = path_join(opts.mxe_prefix, 'bin')

    env['_android-%s_PATH' % target] = mxe_bin

    name_fmt = host_arch + '-w64-mingw32-%s'

    env['_android-%s_AR' % target] = path_join(mxe_bin, name_fmt % 'ar')
    env['_android-%s_AS' % target] = path_join(mxe_bin, name_fmt % 'as')
    env['_android-%s_CC' % target] = path_join(mxe_bin, name_fmt % 'gcc')
    env['_android-%s_CXX' % target] = path_join(mxe_bin, name_fmt % 'g++')
    env['_android-%s_DLLTOOL' % target] = path_join(mxe_bin, name_fmt % 'dlltool')
    env['_android-%s_LD' % target] = path_join(mxe_bin, name_fmt % 'ld')
    env['_android-%s_OBJDUMP' % target] = path_join(mxe_bin, name_fmt % 'objdump')
    env['_android-%s_RANLIB' % target] = path_join(mxe_bin, name_fmt % 'ranlib')
    env['_android-%s_STRIP' % target] = path_join(mxe_bin, name_fmt % 'strip')

    mingw_zlib_prefix = '%s/opt/mingw-zlib/usr' % opts.mxe_prefix
    if not os.path.isdir(mingw_zlib_prefix):
        mingw_zlib_prefix = opts.mxe_prefix

    CFLAGS = []
    CFLAGS += ['-DDEBUG_CROSS'] if not opts.release else []
    CFLAGS += ['-I%s/%s-w64-mingw32/include' % (mingw_zlib_prefix, host_arch)]

    env['_android-%s_CFLAGS' % target] = CFLAGS

    CXXFLAGS = []
    CXXFLAGS += ['-DDEBUG_CROSS'] if not opts.release else []
    CXXFLAGS += ['-I%s/%s-w64-mingw32/include' % (mingw_zlib_prefix, host_arch)]

    env['_android-%s_CXXFLAGS' % target] = CXXFLAGS

    env['_android-%s_LDFLAGS' % target] = []

    CONFIGURE_FLAGS = [
        '--disable-boehm',
        '--disable-mcs-build',
        '--disable-nls',
        '--enable-static-gcc-libs',
        '--enable-maintainer-mode',
        '--with-tls=pthread'
    ]

    CONFIGURE_FLAGS += ['--with-static-zlib=%s/%s-w64-mingw32/lib/libz.a' % (mingw_zlib_prefix, host_arch)]

    env['_android-%s_CONFIGURE_FLAGS' % target] = CONFIGURE_FLAGS

    # Runtime cross template
    runtime.setup_runtime_cross_template(env, opts, 'android', target, host_triple, target_triple, device_target, 'llvmwin64', offsets_dumper_abi)


def make_standalone_toolchain(opts: AndroidOpts, target: str, api: str):
    install_dir = path_join(opts.android_toolchains_prefix, opts.toolchain_name_fmt % (target, api))
    if os.path.isdir(path_join(install_dir, 'bin')):
        return # Looks like it's already there, so no need to re-create it
    command = path_join(opts.android_ndk_root, 'build', 'tools', 'make_standalone_toolchain.py')
    args = [command, '--verbose', '--force', '--api=' + api, '--arch=' + AndroidTargetTable.archs[target],
            '--install-dir=' + install_dir]
    run_command('python3', args=args, name='make_standalone_toolchain')


def strip_libs(opts: AndroidOpts, product: str, target: str, api: str):
    toolchain_path = path_join(opts.android_toolchains_prefix, opts.toolchain_name_fmt % (target, api))

    tools_path = path_join(toolchain_path, 'bin')
    name_fmt = AndroidTargetTable.abi_names[target] + '-%s'

    strip = path_join(tools_path, name_fmt % 'strip')

    install_dir = path_join(opts.install_dir, '%s-%s-%s' % (product, target, opts.configuration))
    out_libs_dir = path_join(install_dir, 'lib')
=======
    install_dir = os.path.join(opts.install_dir, '%s-%s-%s' % (product, target, opts.configuration))
    out_libs_dir = os.path.join(install_dir, 'lib')
>>>>>>> 4912f62a

    lib_files = globs(('*.a', '*.so'), dirpath=out_libs_dir)
    if len(lib_files):
        run_command(strip, args=['--strip-unneeded'] + lib_files, name='strip')


def configure(opts: AndroidOpts, product: str, target: str):
    env = { 'ANDROID_API_VERSION': get_api_version_or_min(opts, target) }

    setup_android_target_template(env, opts, target)

    if not os.path.isfile(os.path.join(opts.mono_source_root, 'configure')):
        runtime.run_autogen(opts)

    runtime.run_configure(env, opts, product, target)


def make(opts: AndroidOpts, product: str, target: str):
    env = { 'ANDROID_API_VERSION': get_api_version_or_min(opts, target) }

    build_dir = os.path.join(opts.configure_dir, '%s-%s-%s' % (product, target, opts.configuration))

    make_args = make_default_args(opts)
    make_args += ['-C', build_dir]

    run_command('make', args=make_args, name='make')
    run_command('make', args=['-C', '%s/mono' % build_dir, 'install'], name='make install mono')
    run_command('make', args=['-C', '%s/support' % build_dir, 'install'], name='make install support')
    run_command('make', args=['-C', '%s/data' % build_dir, 'install'], name='make install data')

    if opts.strip_libs:
        strip_libs(opts, product, target)


def clean(opts: AndroidOpts, product: str, target: str):
    rm_rf(
        os.path.join(opts.configure_dir, '%s-%s-%s' % (product, target, opts.configuration)),
        os.path.join(opts.configure_dir, '%s-%s-%s.config.cache' % (product, target, opts.configuration)),
        os.path.join(opts.install_dir, '%s-%s-%s' % (product, target, opts.configuration))
    )


def main(raw_args):
    import cmd_utils
    from cmd_utils import custom_bool
    from collections import OrderedDict
    from typing import Callable

    target_choices = targets + ['all-targets']

    actions = OrderedDict()
    actions['configure'] = configure
    actions['make'] = make
    actions['clean'] = clean

    parser = cmd_utils.build_arg_parser(
        description='Builds the Mono runtime for Android',
        env_vars={ 'ANDROID_SDK_ROOT': 'Overrides default value for --android-sdk' }
    )

    home = os.environ.get('HOME')
    android_sdk_default = os.environ.get('ANDROID_SDK_ROOT', os.path.join(home, 'Android/Sdk'))

    default_help = 'default: %(default)s'

    parser.add_argument('action', choices=['configure', 'make', 'clean'])
    parser.add_argument('--target', choices=target_choices, action='append', required=True)
    parser.add_argument('--android-sdk', default=android_sdk_default, help=default_help)
    parser.add_argument('--android-ndk-version', default=DEFAULT_NDK_VERSION, help=default_help)
    parser.add_argument('--android-api-version', default=get_min_api_version(targets[0]), help=default_help)
    parser.add_argument('--android-cmake-version', default=DEFAULT_CMAKE_VERSION, help=default_help)

    cmd_utils.add_runtime_arguments(parser, default_help)

    args = parser.parse_args(raw_args)

    input_action = args.action
    input_targets = args.target

    opts = android_opts_from_args(args)

    if not os.path.isdir(opts.mono_source_root):
        print('Mono sources directory not found: ' + opts.mono_source_root)
        sys.exit(1)

    check_for_android_ndk(opts)
    check_for_cmake(opts)

    build_targets = cmd_utils.expand_input_targets(input_targets, { 'all-targets': targets })
    action = actions[input_action]

    try:
        for target in build_targets:
            action(opts, 'android', target)
    except BuildError as e:
        sys.exit(e.message)


if __name__ == '__main__':
    from sys import argv
    main(argv[1:])<|MERGE_RESOLUTION|>--- conflicted
+++ resolved
@@ -223,133 +223,8 @@
     toolchain_path = os.path.join(ndk_path, 'toolchains/llvm/prebuilt/linux-x86_64')
     strip = os.path.join(toolchain_path, 'bin', 'llvm-strip')
 
-<<<<<<< HEAD
-    env['_android-%s_AR' % target] = 'ar'
-    env['_android-%s_AS' % target] = 'as'
-    env['_android-%s_CC' % target] = 'cc'
-    env['_android-%s_CXX' % target] = 'c++'
-    env['_android-%s_CXXCPP' % target] = 'cpp'
-    env['_android-%s_LD' % target] = 'ld'
-    env['_android-%s_RANLIB' % target] = 'ranlib'
-    env['_android-%s_STRIP' % target] = 'strip'
-
-    is_darwin = sys.platform == 'darwin'
-
-    CFLAGS = []
-    CFLAGS += ['-DDEBUG_CROSS'] if not opts.release else []
-    CFLAGS += ['-mmacosx-version-min=10.9'] if is_darwin else []
-
-    env['_android-%s_CFLAGS' % target] = CFLAGS
-
-    CXXFLAGS = []
-    CXXFLAGS += ['-DDEBUG_CROSS'] if not opts.release else []
-    CXXFLAGS += ['-mmacosx-version-min=10.9', '-stdlib=libc++', '-std=gnu++11'] if is_darwin else []
-
-    env['_android-%s_CXXFLAGS' % target] = CXXFLAGS
-
-    env['_android-%s_CONFIGURE_FLAGS' % target] = [
-        '--disable-boehm',
-        '--disable-mcs-build',
-        '--disable-nls',
-        '--enable-maintainer-mode',
-        '--with-tls=pthread'
-    ]
-
-    # Runtime cross template
-    runtime.setup_runtime_cross_template(env, opts, 'android', target, host_triple, target_triple, device_target, 'llvm64', offsets_dumper_abi)
-
-
-def setup_android_cross_mxe_template(env: dict, opts: AndroidOpts, target: str, host_arch: str):
-    table_target = cross_targets[cross_mxe_targets.index(target)] # Re-use the non-mxe table
-
-    target_arch = AndroidCrossTable.target_archs[table_target]
-    device_target = AndroidCrossTable.device_targets[table_target]
-    offsets_dumper_abi = AndroidCrossTable.offsets_dumper_abis[table_target]
-    host_triple = '%s-w64-mingw32' % host_arch
-    target_triple = '%s-linux-android' % target_arch
-
-    android_libclang = get_android_libclang_path(opts)
-
-    env['_android-%s_OFFSETS_DUMPER_ARGS' % target] = [
-        '--libclang=%s' % android_libclang,
-        '--sysroot=%s/sysroot' % opts.android_ndk_root
-    ]
-
-    mxe_bin = path_join(opts.mxe_prefix, 'bin')
-
-    env['_android-%s_PATH' % target] = mxe_bin
-
-    name_fmt = host_arch + '-w64-mingw32-%s'
-
-    env['_android-%s_AR' % target] = path_join(mxe_bin, name_fmt % 'ar')
-    env['_android-%s_AS' % target] = path_join(mxe_bin, name_fmt % 'as')
-    env['_android-%s_CC' % target] = path_join(mxe_bin, name_fmt % 'gcc')
-    env['_android-%s_CXX' % target] = path_join(mxe_bin, name_fmt % 'g++')
-    env['_android-%s_DLLTOOL' % target] = path_join(mxe_bin, name_fmt % 'dlltool')
-    env['_android-%s_LD' % target] = path_join(mxe_bin, name_fmt % 'ld')
-    env['_android-%s_OBJDUMP' % target] = path_join(mxe_bin, name_fmt % 'objdump')
-    env['_android-%s_RANLIB' % target] = path_join(mxe_bin, name_fmt % 'ranlib')
-    env['_android-%s_STRIP' % target] = path_join(mxe_bin, name_fmt % 'strip')
-
-    mingw_zlib_prefix = '%s/opt/mingw-zlib/usr' % opts.mxe_prefix
-    if not os.path.isdir(mingw_zlib_prefix):
-        mingw_zlib_prefix = opts.mxe_prefix
-
-    CFLAGS = []
-    CFLAGS += ['-DDEBUG_CROSS'] if not opts.release else []
-    CFLAGS += ['-I%s/%s-w64-mingw32/include' % (mingw_zlib_prefix, host_arch)]
-
-    env['_android-%s_CFLAGS' % target] = CFLAGS
-
-    CXXFLAGS = []
-    CXXFLAGS += ['-DDEBUG_CROSS'] if not opts.release else []
-    CXXFLAGS += ['-I%s/%s-w64-mingw32/include' % (mingw_zlib_prefix, host_arch)]
-
-    env['_android-%s_CXXFLAGS' % target] = CXXFLAGS
-
-    env['_android-%s_LDFLAGS' % target] = []
-
-    CONFIGURE_FLAGS = [
-        '--disable-boehm',
-        '--disable-mcs-build',
-        '--disable-nls',
-        '--enable-static-gcc-libs',
-        '--enable-maintainer-mode',
-        '--with-tls=pthread'
-    ]
-
-    CONFIGURE_FLAGS += ['--with-static-zlib=%s/%s-w64-mingw32/lib/libz.a' % (mingw_zlib_prefix, host_arch)]
-
-    env['_android-%s_CONFIGURE_FLAGS' % target] = CONFIGURE_FLAGS
-
-    # Runtime cross template
-    runtime.setup_runtime_cross_template(env, opts, 'android', target, host_triple, target_triple, device_target, 'llvmwin64', offsets_dumper_abi)
-
-
-def make_standalone_toolchain(opts: AndroidOpts, target: str, api: str):
-    install_dir = path_join(opts.android_toolchains_prefix, opts.toolchain_name_fmt % (target, api))
-    if os.path.isdir(path_join(install_dir, 'bin')):
-        return # Looks like it's already there, so no need to re-create it
-    command = path_join(opts.android_ndk_root, 'build', 'tools', 'make_standalone_toolchain.py')
-    args = [command, '--verbose', '--force', '--api=' + api, '--arch=' + AndroidTargetTable.archs[target],
-            '--install-dir=' + install_dir]
-    run_command('python3', args=args, name='make_standalone_toolchain')
-
-
-def strip_libs(opts: AndroidOpts, product: str, target: str, api: str):
-    toolchain_path = path_join(opts.android_toolchains_prefix, opts.toolchain_name_fmt % (target, api))
-
-    tools_path = path_join(toolchain_path, 'bin')
-    name_fmt = AndroidTargetTable.abi_names[target] + '-%s'
-
-    strip = path_join(tools_path, name_fmt % 'strip')
-
-    install_dir = path_join(opts.install_dir, '%s-%s-%s' % (product, target, opts.configuration))
-    out_libs_dir = path_join(install_dir, 'lib')
-=======
     install_dir = os.path.join(opts.install_dir, '%s-%s-%s' % (product, target, opts.configuration))
     out_libs_dir = os.path.join(install_dir, 'lib')
->>>>>>> 4912f62a
 
     lib_files = globs(('*.a', '*.so'), dirpath=out_libs_dir)
     if len(lib_files):
