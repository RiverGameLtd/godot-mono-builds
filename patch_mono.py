--- conflicted
+++ resolved
@@ -30,15 +30,11 @@
         'mono-dbg-agent-clear-tls-instead-of-abort.diff',
         'bcl-profile-platform-override.diff',
         'mono_ios_asl_log_deprecated.diff',
-<<<<<<< HEAD
-        'mono-sys-uio-fix-preadv-misdetection.diff',
+        'wasm_m2n_trampolines_hook.diff',
         'mono_osx_threads_helper_unity.diff',
         'mini_runtime_remove_interp_error.diff',
         'mono_transform_error_leak.diff',
         'add-mono-fm-utils.diff',
-=======
-        'wasm_m2n_trampolines_hook.diff',
->>>>>>> bda87f2d
     ]
 
     if os.path.isfile(os.path.join(mono_source_root, 'mono/tools/offsets-tool/offsets-tool.py')):
